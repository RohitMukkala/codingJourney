--- conflicted
+++ resolved
@@ -43,11 +43,7 @@
 # CORS Configuration
 app.add_middleware(
     CORSMiddleware,
-<<<<<<< HEAD
     allow_origins=["http://localhost:5173", "https://coding-journey-9rlm.vercel.app", "*"],
-=======
-    allow_origins=["http://localhost:5173", "https://coding-journey-9rlm.vercel.app"],
->>>>>>> 40c11e07
     allow_credentials=True,
     allow_methods=["GET", "POST", "PUT", "DELETE", "OPTIONS", "PATCH"],
     allow_headers=["*"],
